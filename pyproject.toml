--- conflicted
+++ resolved
@@ -38,15 +38,9 @@
 test = [
     "black[jupyter]==23.12.1",
     "isort==5.13.2",
-<<<<<<< HEAD
-    "mypy==1.9.0",
-    "pytest-asyncio==0.23.5.post1",
-    "pytest==8.2.1",
-=======
     "mypy==1.10.0",
     "pytest-asyncio==0.23.7",
-    "pytest==7.4.4",
->>>>>>> a8849aba
+    "pytest==8.2.1",
     "pytest-cov==5.0.0"
 ]
 
