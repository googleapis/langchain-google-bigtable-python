# Copyright 2024 Google LLC
#
# Licensed under the Apache License, Version 2.0 (the "License");
# you may not use this file except in compliance with the License.
# You may obtain a copy of the License at
#
#      http://www.apache.org/licenses/LICENSE-2.0
#
# Unless required by applicable law or agreed to in writing, software
# distributed under the License is distributed on an "AS IS" BASIS,
# WITHOUT WARRANTIES OR CONDITIONS OF ANY KIND, either express or implied.
# See the License for the specific language governing permissions and
# limitations under the License.

steps:
  - id: Install dependencies
    name: python:3.11
    entrypoint: pip
    args: ["install", ".[test]", "--user"]

  - id: Run integration tests
    name: python:3.11
    entrypoint: python
    args: ["-m", "pytest"]
    env:
      - 'PROJECT_ID=$PROJECT_ID'
<<<<<<< HEAD
      - 'INSTANCE_ID=test-instance'
=======
      - 'INSTANCE_ID=test-instance'
>>>>>>> f6c1cda8
<|MERGE_RESOLUTION|>--- conflicted
+++ resolved
@@ -24,8 +24,4 @@
     args: ["-m", "pytest"]
     env:
       - 'PROJECT_ID=$PROJECT_ID'
-<<<<<<< HEAD
-      - 'INSTANCE_ID=test-instance'
-=======
-      - 'INSTANCE_ID=test-instance'
->>>>>>> f6c1cda8
+      - 'INSTANCE_ID=test-instance'